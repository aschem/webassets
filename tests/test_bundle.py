import os
import urllib2
from StringIO import StringIO

from nose.tools import assert_raises, assert_equals
from nose import SkipTest
from test.test_support import check_warnings

from webassets import Bundle
from webassets.exceptions import BundleError, BuildError
from webassets.filter import Filter
from webassets.updater import TimestampUpdater, BaseUpdater, SKIP_CACHE
from webassets.cache import MemoryCache

from helpers import TempEnvironmentHelper, noop


class TestBundleConfig(TempEnvironmentHelper):

    def test_init_kwargs(self):
        """We used to silently ignore unsupported kwargs, which can make
        mistakes harder to track down; in particular "filters" vs "filter"
        is confusing. Now we raise an error.
        """
        try:
            Bundle(yaddayada=True)
        except TypeError, e:
            assert "unexpected keyword argument" in ("%s" % e)
        else:
            raise Exception('Expected TypeError not raised')

    def test_filter_assign(self):
        """Test the different ways we can assign filters to the bundle.
        """
        class TestFilter(Filter):
            pass

        def _assert(list, length):
            """Confirm that everything in the list is a filter instance,
            and that the list as the required length."""
            assert len(list) == length
            assert bool([f for f in list if isinstance(f, Filter)])

        # Comma-separated string.
        b = self.mkbundle(filters='jsmin,cssutils')
        _assert(b.filters, 2)
        # Whitespace is ignored.
        b = self.mkbundle(filters=' jsmin, cssutils ')
        _assert(b.filters, 2)

        # List of strings.
        b = self.mkbundle(filters=['jsmin', 'cssutils'])
        _assert(b.filters, 2)
        # Strings inside a list may not be further comma separated
        assert_raises(ValueError, self.mkbundle, filters=['jsmin,cssutils'])

        # A single or multiple classes may be given
        b = self.mkbundle(filters=TestFilter)
        _assert(b.filters, 1)
        b = self.mkbundle(filters=[TestFilter, TestFilter, TestFilter])
        _assert(b.filters, 3)

        # A single or multiple instance may be given
        b = self.mkbundle(filters=TestFilter())
        _assert(b.filters, 1)
        b = self.mkbundle(filters=[TestFilter(), TestFilter(), TestFilter()])
        _assert(b.filters, 3)

        # You can mix instances and classes
        b = self.mkbundle(filters=[TestFilter, TestFilter()])
        _assert(b.filters, 2)

        # If something is wrong, an error is raised right away.
        assert_raises(ValueError, self.mkbundle, filters='notreallyafilter')
        assert_raises(ValueError, self.mkbundle, filters=object())

        # [bug] Specifically test that we can assign ``None``.
        self.mkbundle().filters = None

        # Changing filters after bundle creation is no problem, either.
        b = self.mkbundle()
        assert b.filters is ()
        b.filters = TestFilter
        _assert(b.filters, 1)

        # Assigning the own filter list should change nothing.
        old_filters = b.filters
        b.filters = b.filters
        assert b.filters == old_filters

    def test_depends_assign(self):
        """Test the different ways we can assign dependencies.
        """
        # List of strings.
        b = self.mkbundle(depends=['file1', 'file2'])
        assert len(b.depends) == 2

        # Single string
        b = self.mkbundle(depends='*.sass')
        assert len(b.depends) == 1
        assert b.depends == ['*.sass']

    def test_depends_cached(self):
        """Test that the depends property is cached."""
        self.create_files({'file1.sass': ''})
        b = self.mkbundle(depends=['*.sass'])
        assert len(b.resolve_depends(self.m)) == 1
        self.create_files({'file2.sass': ''})
        assert len(b.resolve_depends(self.m)) == 1


class TestVersionSystemDeprecations(TempEnvironmentHelper):
    """With the introduction of the ``Environment.version`` system,
    some functionality has been deprecated.
    """

    def test_expire_option(self):
        # Assigning to the expire option raises a deprecation warning
        with check_warnings(("", DeprecationWarning)) as w:
            self.m.expire = True
        with check_warnings(("", DeprecationWarning)):
            self.m.config['expire'] = True
        # Reading the expire option raises a warning also.
        with check_warnings(("", DeprecationWarning)):
            x = self.m.expire
        with check_warnings(("", DeprecationWarning)):
            x = self.m.config['expire']
        
    def test_updater_option(self):
        # Assigning to the updater option raises a deprecation warning
        with check_warnings(("", DeprecationWarning)):
            self.m.updater = True
        with check_warnings(("", DeprecationWarning)):
            self.m.config['updater'] = True
        # Reading the updater option raises a warning also.
        with check_warnings(("", DeprecationWarning)):
            x = self.m.updater
        with check_warnings(("", DeprecationWarning)):
            x = self.m.config['updater']

    def test_expire_option_passthrough(self):
        """While "expire" no longer exists, we attempt to provide an
        emulation."""
        with check_warnings(("", DeprecationWarning)):
            # Read
            self.m.url_expire = False
            assert self.m.expire == False
            self.m.url_expire = True
            assert self.m.expire == 'querystring'
            # Write
            self.m.expire = False
            assert self.m.url_expire == False
            self.m.expire = 'querystring'
            assert self.m.url_expire == True
            # "filename" needs to be migrated manually
            assert_raises(DeprecationWarning, setattr, self.m, 'expire', 'filename')

    def test_updater_option_passthrough(self):
        """While "updater" no longer exists, we attempt to provide an
        emulation."""
        with check_warnings(("", DeprecationWarning)):
            # Read
            self.m.auto_build = False
            assert self.m.updater == False
            self.m.auto_build = True
            assert self.m.updater == 'timestamp'
            # Write
            self.m.updater = False
            assert self.m.auto_build == False
            self.m.updater = 'timestamp'
            assert self.m.auto_build == True
            # "always" needs to be migrated manually
            assert_raises(DeprecationWarning, setattr, self.m, 'updater', 'always')

class TestBuild(TempEnvironmentHelper):
    """Test building various bundle structures, in various debug modes,
    in various different circumstances. Generally all things "building"
    which don't have a better place.
    """

    def test_simple_bundle(self):
        """Simple bundle, no child bundles, no filters."""
        self.mkbundle('in1', 'in2', output='out').build()
        assert self.get('out') == 'A\nB'

    def test_nested_bundle(self):
        """A nested bundle."""
        self.mkbundle('in1', self.mkbundle('in3', 'in4'), 'in2', output='out').build()
        assert self.get('out') == 'A\nC\nD\nB'

    def test_container_bundle(self):
        """A container bundle.
        """
        self.mkbundle(
            self.mkbundle('in1', output='out1'),
            self.mkbundle('in2', output='out2')).build()
        assert self.get('out1') == 'A'
        assert self.get('out2') == 'B'

    def test_build_return_value(self):
        """build() method returns list of built hunks.
        """
        # Test a simple bundle (single hunk)
        hunks = self.mkbundle('in1', 'in2', output='out').build()
        assert len(hunks) == 1
        assert hunks[0].data() == 'A\nB'

        # Test container bundle (multiple hunks)
        hunks = self.mkbundle(
            self.mkbundle('in1', output='out1'),
            self.mkbundle('in2', output='out2')).build()
        assert len(hunks) == 2
        assert hunks[0].data() == 'A'
        assert hunks[1].data() == 'B'

    def test_nested_bundle_with_skipped_cache(self):
        """[Regression] There was a bug when doing a build with
        an updater that returned SKIP_CACHE, due to passing arguments
        incorrectly.
        """
        class SkipCacheUpdater(BaseUpdater):
            def needs_rebuild(self, *a, **kw):
                return SKIP_CACHE
        self.m.updater = SkipCacheUpdater()
        self.create_files({'out': ''})  # or updater won't come into play
        self.mkbundle('in1', self.mkbundle('in3', 'in4'), 'in2',
                      output='out').build()
        assert self.get('out') == 'A\nC\nD\nB'

    def test_no_output_error(self):
        """A bundle without an output configured cannot be built.
        """
        assert_raises(BuildError, self.mkbundle('in1', 'in2').build)

    def test_empty_bundle_error(self):
        """An empty bundle cannot be built.
        """
        assert_raises(BuildError, self.mkbundle(output='out').build)
        # That is true even for child bundles
        assert_raises(BuildError, self.mkbundle(self.mkbundle(), 'in1', output='out').build)

    def test_rebuild(self):
        """Regression test for a bug that occurred when a bundle
        was built a second time since Bundle.get_files() did
        not return absolute filenames."""
        self.mkbundle('in1', 'in2', output='out').build()
        assert self.get('out') == 'A\nB'
        self.mkbundle('in1', 'in2', output='out').build()
        assert self.get('out') == 'A\nB'

    def test_deleted_source_files(self):
        """Bundle contents are cached. However, if a file goes missing
        that was included via wildcard, this will not cause any problems
        in subsequent builds.

        If a statically included file goes missing however, the build
        fails.
        """
        self.create_files({'in': 'A', '1.css': '1', '2.css': '2'})
        bundle = self.mkbundle('in', '*.css', output='out')
        bundle.build()
        self.get('out') == 'A12'

        # Delete a wildcard file - we still build fine
        os.unlink(self.path('1.css'))
        bundle.build()
        self.get('out') == 'A1'

        # Delete the static file - now we can't build
        os.unlink(self.path('in'))
        assert_raises(BundleError, bundle.build)

    def test_debug_mode_inherited(self):
        """Make sure that if a bundle sets debug=FOO, that values
        is also used for child bundles.
        """
        b = self.mkbundle(
            'in1',
            self.mkbundle(
                'in2', filters=AppendFilter(':childin', ':childout')),
            output='out', debug='merge',
            filters=AppendFilter(':rootin', ':rootout'))
        b.build()
        # Neither the content of in1 or of in2 have filters applied.
        assert self.get('out') == 'A\nB'

    def test_cannot_build_in_debug_mode(self):
        """While we are in debug mode, bundles refuse to build.

        This is currently a side effect of the implementation, and could
        be designed otherwise: A manual call to build() not caring about
        ``debug=False``.
        However, note that it HAS to care about debug="merge" in any
        case, so maybe the current behavior is the most consistent.
        """
        # Global debug mode
        self.m.debug = True
        b = self.mkbundle('in1', 'in2', output='out')
        assert_raises(BuildError, b.build)

        # Debug mode on bundle itself
        self.m.debug = False
        b = self.mkbundle('in1', 'in2', output='out', debug=True)
        assert_raises(BuildError, b.build)

        # However, if a bundle disables debug directly, it can in fact
        # be built, even if we are globally in debug mode.
        self.m.debug = True
        b = self.mkbundle('in1', 'in2', output='out', debug=False)
        b.build()
        assert self.get('out') == 'A\nB'

    def test_cannot_switch_from_production_to_debug(self):
        """Once we are building a bundle, a child bundle cannot switch
        on debug mode.
        """
        b = self.mkbundle(
            'in1', self.mkbundle('in2', debug=True),
            output='out', debug=False)
        assert_raises(BuildError, b.build)

    def test_merge_does_not_apply_filters(self):
        """Test that while we are in merge mode, the filters are not
        applied.
        """
        self.m.debug = 'merge'
        b = self.mkbundle('in1', 'in2', output='out',
                          filters=AppendFilter(':in', ':out'))
        b.build()
        assert self.get('out') == 'A\nB'

        # Check the reverse - filters are applied when not in merge mode
        b.debug = False
        b.build(force=True)
        assert self.get('out') == 'A:in\nB:in:out'

    def test_switch_from_merge_to_full_debug_false(self):
        """A child bundle may switch on filters while the parent is only
        in merge mode.
        """
        b = self.mkbundle(
            'in1',
            self.mkbundle('in2', debug=False,
                          filters=AppendFilter(':childin', ':childout')),
            output='out', debug='merge',
            filters=AppendFilter(':rootin', ':rootout'))
        b.build()
        # Note how the content of "in1" (A) does not have it's filters
        # applied.
        assert self.get('out') == 'A\nB:childin:rootin:childout'

    def test_invalid_debug_value(self):
        """Test the exception Bundle.build() throws if debug is an
        invalid value."""
        # On the bundle level
        b = self.mkbundle('a', 'b', debug="invalid")
        assert_raises(BundleError, b.build)

        # On the environment level
        self.m.debug = "invalid"
        b = self.mkbundle('a', 'b')
        assert_raises(BundleError, b.build)

    def test_auto_create_target_directory(self):
        """A bundle output's target directory is automatically
        created, if it doesn't exist yet.
        """
        self.mkbundle('in1', 'in2', output='out/nested/x/foo').build()
        assert self.get('out/nested/x/foo') == 'A\nB'


class ReplaceFilter(Filter):
    """Filter that does a simple string replacement.
    """

    def __init__(self, input=(None, None), output=(None, None)):
        Filter.__init__(self)
        self._input_from, self._input_to = input
        self._output_from, self._output_to = output

    def input(self, in_, out, **kw):
        if self._input_from:
            out.write(in_.read().replace(self._input_from, self._input_to))
        else:
            out.write(in_.read())

    def output(self, in_, out, **kw):
        if self._output_from:
            out.write(in_.read().replace(self._output_from, self._output_to))
        else:
            out.write(in_.read())

    def unique(self):
        # So we can apply this filter multiple times
        return self._input_from, self._output_from


class AppendFilter(Filter):
    """Filter that simply appends stuff.
    """

    def __init__(self, input=None, output=None, unique=True):
        Filter.__init__(self)
        self._input = input
        self._output = output
        self._unique = unique

    def input(self, in_, out, **kw):
        out.write(in_.read())
        if self._input:
            out.write(self._input)

    def output(self, in_, out, **kw):
        out.write(in_.read())
        if self._output:
            out.write(self._output)

    def unique(self):
        if not self._unique:
            return False
        # So we can apply this filter multiple times
        return self._input, self._output


class TestFilters(TempEnvironmentHelper):
    """Test filter application during building.
    """

    default_files = {'1': 'foo', '2': 'foo', '3': 'foo'}

    def test_input_before_output(self):
        """Ensure that input filters are applied, and that they are applied
        before an output filter gets to say something.
        """
        self.mkbundle('1', '2', output='out', filters=ReplaceFilter(
            input=('foo', 'input was here'), output=('foo', 'output was here'))).build()
        assert self.get('out') == 'input was here\ninput was here'

    def test_output_after_input(self):
        """Ensure that output filters are applied, and that they are applied
        after input filters did their job.
        """
        self.mkbundle('1', '2', output='out', filters=ReplaceFilter(
            input=('foo', 'bar'), output=('bar', 'output was here'))).build()
        assert self.get('out') == 'output was here\noutput was here'

    def test_input_before_output_nested(self):
        """Ensure that when nested bundles are used, a parent bundles
        input filters are applied before a child bundles output filter.
        """
        child_bundle_with_output_filter = self.mkbundle('1', '2',
                filters=ReplaceFilter(output=('foo', 'output was here')))
        parent_bundle_with_input_filter = self.mkbundle(child_bundle_with_output_filter,
                output='out',
                filters=ReplaceFilter(input=('foo', 'input was here')))
        parent_bundle_with_input_filter.build()
        assert self.get('out') == 'input was here\ninput was here'

    def test_input_before_output_nested_merged(self):
        """Same thing as above - a parent input filter is passed done -
        but this time, ensure that duplicate filters are not applied twice.
        """
        child_bundle = self.mkbundle('1', '2',
                                     filters=AppendFilter(input='-child', unique=False))
        parent_bundle = self.mkbundle(child_bundle, output='out',
                               filters=AppendFilter(input='-parent', unique=False))
        parent_bundle.build()
        assert self.get('out') == 'foo-child\nfoo-child'

    def test_container_bundle_with_filters(self):
        """If a bundle has no output, but filters, those filters are
        passed down to each sub-bundle.
        """
        self.mkbundle(
            Bundle('1', output='out1', filters=()),
            Bundle('2', output='out2', filters=AppendFilter(':childin', ':childout')),
            Bundle('3', output='out3', filters=AppendFilter(':childin', ':childout', unique=False)),
            filters=AppendFilter(':rootin', ':rootout', unique=False)
        ).urls()
        self.p('out1', 'out2', 'out3')
        assert self.get('out1') == 'foo:rootin:rootout'
        assert self.get('out2') == 'foo:childin:rootin:childout:rootout'
        assert self.get('out3') == 'foo:childin:childout'


class TestUpdateAndCreate(TempEnvironmentHelper):
    """Test bundle auto rebuild, and generally everything involving
    the updater from the bundle's perspective.
    """

    def setup(self):
        TempEnvironmentHelper.setup(self)

        class CustomUpdater(BaseUpdater):
            allow = True
            def needs_rebuild(self, *a, **kw):
                return self.allow
        self.m.versioner.updater = self.updater = CustomUpdater()

    def test_autocreate(self):
        """If an output file doesn't yet exist, it'll be created (as long
        as automatic building is enabled, anyway).
        """
        self.m.auto_build = True
        self.mkbundle('in1', output='out').build()
        assert self.get('out') == 'A'

    def test_no_autocreate(self):
<<<<<<< HEAD
        """If auto_build is disabled, then the initial build of a
        previously non-existent output file will not happen either.
        """
        self.m.auto_build = False
        assert_raises(BuildError, self.mkbundle('in1', output='out').build)
=======
        """If no updater is given, and a build is not forced, then the
        initial build if a previously non-existent output file will not
        happen either.

        Note: This used to raise an exception, no it is simply a noop.
        """
        self.m.updater = False
        assert self.mkbundle('in1', output='out').build(force=False) == [False]
>>>>>>> 0fa0e991
        # However, it works fine if force is used
        self.mkbundle('in1', output='out').build(force=True)
        assert self.get('out') == 'A'

    def test_no_auto_create_env_via_argument(self):
        """Regression test for a bug that occurred when the environment
        was only given via an argument to build(), rather than at Bundle
        __init__ time.
        """
        self.m.updater = False
        assert Bundle('in1', output='out').build(force=False, env=self.m) == [False]

    def test_no_updater(self):
        """[Regression] If Environment.updater is set to False/None,
        this won't cause problems during the build.
        """
        self.m.updater = False
        self.create_files({'out': 'old_value'})
        self.mkbundle('in1', output='out').build(force=False)
        # And it also means that we don't to auto-rebuilding
        assert self.get('out') == 'old_value'

    def test_no_updater_force_defaults_true_if(self):
        """If no updater is configured, then bundle.build() will
        assume force=False by default.
        """
<<<<<<< HEAD
        self.m.auto_build = False
        assert_raises(BuildError, Bundle('in1', output='out').build, env=self.m)
=======
        self.env.updater = False
        self.env.debug = False
        self.env.expire = False # can't use this if there is no output file

        # With explicit False, file is not built
        self.mkbundle('in1', output='out').build(force=False)
        assert not self.exists('out')
        # When calling urls(), file is not built either
        assert len(self.mkbundle('in1', output='out').urls()) == 1
        assert not self.exists('out')
        # But when specifically calling the build() API, even
        # without asking for "force", then a build does happen.
        self.mkbundle('in1', output='out').build()
        assert self.get('out') == 'A'

    # test that with no updater, force defaults to true
    # that with calling urls() with no updater will not cause a build
>>>>>>> 0fa0e991

    def test_updater_says_no(self):
        """If the updater says 'no change', then we never do a build.
        """
        self.create_files({'out': 'old_value'})
        self.updater.allow = False
        self.mkbundle('in1', output='out').build()
        assert self.get('out') == 'old_value'

        # force=True overrides the updater
        self.mkbundle('in1', output='out').build(force=True)
        assert self.get('out') == 'A'

    def test_updater_says_yes(self):
        """Test the updater saying we need to update.
        """
        self.create_files({'out': 'old_value'})
        self.updater.allow = True
        self.mkbundle('in1', output='out').build()
        assert self.get('out') == 'A'

    def test_updater_says_skip_cache(self):
        """Test the updater saying we need to update without relying
        on the cache.
        """
        class TestMemoryCache(MemoryCache):
            getc = 0
            def get(self, key):
                self.getc += 1
                return MemoryCache.get(self, key)

        self.m.cache = TestMemoryCache(100)
        self.create_files({'out': 'old_value'})
        self.updater.allow = SKIP_CACHE
        b = self.mkbundle('in1', output='out', filters=noop)
        b.build()
        assert self.get('out') == 'A'
        assert self.m.cache.getc == 0   # cache was not read

        # Test the test: the cache is used with True
        self.updater.allow = True
        b.build()
        assert self.m.cache.getc > 0    # cache was touched

    def test_dependency_refresh(self):
        """This tests a specific behavior of bundle dependencies.
        If they are specified via glob, then that glob is cached
        and only refreshed after a build. The thinking is that in
        those cases for which the depends option was designed, if
        for example a new SASS include file is created, for this
        file to be included, one of the existing files first needs
        to be modified to actually add the include command.
        """
        updater = self.m.versioner.updater = TimestampUpdater()
        self.m.cache = False
        self.create_files({'first.sass': 'one'})
        b = self.mkbundle('in1', output='out', depends='*.sass')
        b.build()

        now = self.setmtime('in1', 'first.sass', 'out')
        # At this point, no rebuild is required
        assert updater.needs_rebuild(b, self.m) == False

        # Create a new file that matches the dependency;
        # make sure it is newer.
        self.create_files({'second.sass': 'two'})
        self.setmtime('second.sass', mtime=now+100)
        # Still no rebuild required though
        assert updater.needs_rebuild(b, self.m) == False

        # Touch one of the existing files
        self.setmtime('first.sass', mtime=now+200)
        # Do the rebuild that is now required
        # TODO: first.sass is a dependency, because the glob matches
        # the bundle contents as well; As a result, we might check
        # it's timestamp twice. Should something be done about it?
        assert updater.needs_rebuild(b, self.m) == SKIP_CACHE
        b.build()
        self.setmtime('out', mtime=now+200)

        # Now, touch the new dependency we created - a
        # rebuild is now required.
        self.setmtime('second.sass', mtime=now+300)
        assert updater.needs_rebuild(b, self.m) == SKIP_CACHE

    def test_dependency_refresh_with_cache(self):
        """If a bundle dependency is changed, the cache may not be
        used; otherwise, we'd be using previous build results from
        the cache, where we really need to do a refresh, because,
        for example, an included file has changed.
        """
<<<<<<< HEAD
        def depends_fake(in_, out):
            out.write(self.get('d.sass'))

        self.m.versioner.updater = TimestampUpdater()
=======
        # Run once with the rebuild using force=False
        yield self._dependency_refresh_with_cache, False
        # [Regression] And once using force=True (used to be a bug
        # which caused the change in the dependency to not cause a
        # cache invalidation).
        yield self._dependency_refresh_with_cache, True

    def _dependency_refresh_with_cache(self, rebuild_with_force):
        # We have to repeat these a lot
        DEPENDENCY = 'dependency.sass'
        DEPENDENCY_SUB = 'dependency_sub.sass'

        # Init a environment with a cache
        self.m.updater = 'timestamp'
>>>>>>> 0fa0e991
        self.m.cache = MemoryCache(100)
        self.create_files({
            DEPENDENCY: '-main',
            DEPENDENCY_SUB: '-sub',
            'in': '',
            'in_sub': ''})

        # Create a bundle with a dependency, and a filter which
        # will cause the dependency content to be written. If
        # everything works as it should, a change in the
        # dependency should thus cause the output to change.
        bundle = self.mkbundle(
            'in',
            output='out',
            depends=(DEPENDENCY,),
            filters=lambda in_, out: out.write(in_.read()+self.get(DEPENDENCY)))

        # Additionally, to test how the cache usage of the parent
        # bundle affects child bundles, create a child bundle.
        # This one also writes the final content based on a dependency,
        # but one that is undeclared, so to not override the parent
        # cache behavior, the passing down of which we intend to test.
        #
        # This is a constructed setup so we can test whether the child
        # bundle was using the cache by looking at the output, not
        # something that makes sense in real usage.
        bundle.contents += (self.mkbundle(
            'in_sub',
            filters=lambda in_, out: out.write(self.get(DEPENDENCY_SUB))),)

        # Do an initial build to ensure we have the build steps in
        # the cache.
        bundle.build()
        assert self.get('out') == '\n-sub-main'
        assert self.m.cache.keys

        # Change the dependencies
        self.create_files({DEPENDENCY: '-main12345'})
        self.create_files({DEPENDENCY_SUB: '-subABCDE'})

        # Ensure the timestamps are such that dependency will
        # cause the rebuild.
        now = self.setmtime('out')
        self.setmtime('in', 'in_sub', mtime=now-100)
        self.setmtime(DEPENDENCY, DEPENDENCY_SUB, mtime=now+100)

        # Build again, verify result
        bundle.build(force=rebuild_with_force)
        # The main bundle has always updated (i.e. the cache
        # was invalidated/not used).
        #
        # The child bundle is still using the cache if force=True is
        # used, but will inherit the 'skip the cache' flag from the
        # parent when force=False.
        # There is no reason for this, it's just the way the code
        # currently works, and liable to change in the future.
        if rebuild_with_force:
            assert self.get('out') == '\n-sub-main12345'
        else:
            assert self.get('out') == '\n-subABCDE-main12345'


class BaseUrlsTester(TempEnvironmentHelper):
    """Baseclass to test the url generation

    It defines a mock bundle class that intercepts calls to build().
    This allows us to test the Bundle.url() method up to it calling
    into Bundle.build().
    """

    default_files = {'a': '', 'b': '', 'c': '', '1': '', '2': ''}

    def setup(self):
        TempEnvironmentHelper.setup(self)

        self.m.url_expire = False

        self.build_called = build_called = []
        env = self.m
        class MockBundle(Bundle):
            def __init__(self, *a, **kw):
                Bundle.__init__(self, *a, **kw)
                self.env = env
            def _build(self, *a, **kw):
                build_called.append(self.output)
        self.MockBundle = MockBundle


class TestUrlsCommon(BaseUrlsTester):
    """Other, general tests for the urls() method.
    """
    
    def test_erroneous_debug_value(self):
        """Test the exception Bundle.urls() throws if debug is an invalid
        value."""
        # On the bundle level
        b = self.MockBundle('a', 'b', debug="invalid")
        assert_raises(BundleError, b.urls, env=self.m)

        # On the environment level
        self.m.debug = "invalid"
        b = self.MockBundle('a', 'b')
        assert_raises(BundleError, b.urls, env=self.m)

        # Self-check - this should work if this test works.
        self.MockBundle('a', 'b', debug="merge").urls()

    def test_pass_down_env(self):
        """[Regression] When a root *container* bundle is connected
        to an environment, the child bundles do not have to be.
        """
        child = Bundle('1', '2')
        child.env = None
        root = self.MockBundle(child)
        root.env = self.m
        # Does no longer raise an "unconnected env" exception
        assert root.urls() == ['/1', '/2']

    def test_invalid_source_file(self):
        """If a source file is missing, an error is raised even
        when rendering the urls (as opposed to just outputting
        the url to the missing file (this is cached and only
        done once).

        It's helpful for debugging (in particular when rewriting
        takes place by things like the django-staticfiles
        extension, or Flask's blueprints).
        """
        self.env.debug = True
        bundle = self.mkbundle('non-existant-file', output="out")
        assert_raises(BundleError, bundle.urls)


class TestUrlsWithDebugFalse(BaseUrlsTester):
    """Test url generation in production mode - everything is always
    built.
    """

    def test_simple_bundle(self):
        bundle = self.MockBundle('a', 'b', 'c', output='out')
        assert bundle.urls() == ['/out']
        assert len(self.build_called) == 1

    def test_nested_bundle(self):
        bundle = self.MockBundle('a', self.MockBundle('d', 'childout'), 'c', output='out')
        assert bundle.urls() == ['/out']
        assert len(self.build_called) == 1

    def test_container_bundle(self):
        """A bundle that has only child bundles and does not specify
        an output target of it's own will simply build it's child
        bundles separately.
        """
        bundle = self.MockBundle(
            self.MockBundle('a', output='child1'),
            self.MockBundle('a', output='child2'))
        assert bundle.urls() == ['/child1', '/child2']
        assert len(self.build_called) == 2

    def test_source_bundle(self):
        """If a bundle does neither specify an output target nor any
        filters, it's file are always sourced directly.
        """
        bundle = self.MockBundle('a', self.MockBundle('d', output='childout'))
        assert bundle.urls() == ['/a', '/childout']
        assert len(self.build_called) == 1

    def test_root_bundle_asks_for_merge(self):
        """A bundle explicitly says it wants to be merged, overriding
        the global "debug" setting.

        This makes no difference to the urls that are generated.
        """
        bundle = self.MockBundle('1', '2', output='childout', debug='merge')
        assert_equals(bundle.urls(), ['/childout'])
        assert len(self.build_called) == 1

    def test_root_bundle_asks_for_debug_true(self):
        """A bundle explicitly says it wants to be processed in debug
        mode, overriding the global "debug" setting.
        """
        bundle = self.MockBundle('1', '2', output='childout', debug=True)
        assert_equals(bundle.urls(), ['/1', '/2'])
        assert len(self.build_called) == 0

    def test_root_debug_true_and_child_debug_false(self):
        """The root bundle explicitly says it wants to be processed in
        debug mode, overriding the global "debug" setting, and a child
        bundle asks for debugging to be disabled again.
        """
        bundle = self.MockBundle(
            '1', '2',
            self.MockBundle('a', output='child1', debug=False),
            output='childout', debug=True)
        assert_equals(bundle.urls(), ['/1', '/2', '/child1'])
        assert len(self.build_called) == 1


class TestUrlsWithDebugTrue(BaseUrlsTester):
    """Test url generation in debug mode.
    """

    def setup(self):
        BaseUrlsTester.setup(self)
        self.m.debug = True

    def test_simple_bundle(self):
        bundle = self.MockBundle('a', 'b', 'c', output='out')
        assert_equals(bundle.urls(), ['/a', '/b', '/c'])
        assert_equals(len(self.build_called), 0)

    def test_nested_bundle(self):
        bundle = self.MockBundle(
            'a', self.MockBundle('1', '2', output='childout'), 'c', output='out')
        assert bundle.urls() == ['/a', '/1', '/2', '/c']
        assert len(self.build_called) == 0

    def test_container_bundle(self):
        """A bundle that has only sub bundles and does not specify
        an output target of it's own.
        """
        bundle = self.MockBundle(
            self.MockBundle('a', output='child1'),
            self.MockBundle('a', output='child2'))
        assert bundle.urls() == ['/a', '/a']
        assert len(self.build_called) == 0

    def test_root_bundle_asks_for_debug_false(self):
        """A bundle explicitly says it wants to be processed with
        debug=False, overriding the global "debug" setting.
        """
        bundle = self.MockBundle('1', '2', output='childout', debug=False)
        assert_equals(bundle.urls(), ['/childout'])
        assert len(self.build_called) == 1

    def test_root_bundle_asks_for_merge(self):
        """A bundle explicitly says it wants to be merged, overriding
        the global "debug" setting.
        """
        bundle = self.MockBundle('1', '2', output='childout', debug='merge')
        assert_equals(bundle.urls(), ['/childout'])
        assert len(self.build_called) == 1

    def test_child_bundle_asks_for_merge(self):
        """A child bundle explicitly says it wants to be processed in
        "merge" mode, overriding the global "debug" setting.
        """
        bundle = self.MockBundle(
            'a', self.MockBundle('1', '2', output='childout', debug='merge'),
            'c', output='out')
        assert_equals(bundle.urls(), ['/a', '/childout', '/c'])
        assert len(self.build_called) == 1


class TestUrlsWithDebugMerge(BaseUrlsTester):

    def setup(self):
        BaseUrlsTester.setup(self)
        self.m.debug = 'merge'

    def test_simple_bundle(self):
        bundle = self.MockBundle('a', 'b', 'c', output='out')
        assert bundle.urls() == ['/out']
        assert len(self.build_called) == 1

    def test_nested_bundle(self):
        bundle = self.MockBundle('a', self.MockBundle('d', 'childout'), 'c', output='out')
        assert bundle.urls() == ['/out']
        assert len(self.build_called) == 1

    def test_child_asks_for_debug_false(self):
        """A child bundle explicitly says it wants to be processed in
        full production mode, with overriding the global "debug" setting.

        This makes no difference to the urls that are generated.
        """
        bundle = self.MockBundle(
            'a', self.MockBundle('1', '2', output='childout', debug=False),
            'c', output='out')
        assert_equals(bundle.urls(), ['/out'])
        assert len(self.build_called) == 1


class TestGlobbing(TempEnvironmentHelper):
    """Test the bundle contents support for patterns.
    """

    default_files = {'file1.js': 'foo', 'file2.js': 'bar', 'file3.css': 'test'}

    def test_building(self):
        """Globbing works!"""
        self.mkbundle('*.js', output='out').build()
        content = self.get('out').split("\n")
        content.sort()
        assert content == ['bar', 'foo']

    def test_debug_urls(self):
        """In debug mode, the source files matching the pattern are
        returned.
        """
        self.m.debug = True
        urls = self.mkbundle('*.js', output='out').urls()
        urls.sort()
        assert_equals(urls, ['/file1.js', '/file2.js'])

    def test_empty_pattern(self):
        bundle = self.mkbundle('*.xyz', output='out')
        assert_raises(BuildError, bundle.build)

    def test_non_pattern_missing_files(self):
        """Ensure that if we specify a non-existant file, it will still
        be returned in the debug urls(), and build() will raise the IOError
        rather than the globbing failing and the bundle being empty
        """
        self.mkbundle('*.js', output='out').build()
        content = self.get('out').split("\n")
        content.sort()
        assert content == ['bar', 'foo']

    def test_recursive_globbing(self):
        """Test recursive globbing using python-glob2.
        """
        try:
            import glob2
        except ImportError:
            raise SkipTest()

        self.create_files({'sub/file.js': 'sub',})
        self.mkbundle('**/*.js', output='out').build()
        content = self.get('out').split("\n")
        content.sort()
        assert content == ['bar', 'foo', 'sub']

        #https://github.com/miracle2k/python-glob2


class MockHTTPHandler(urllib2.HTTPHandler):

    def __init__(self, urls={}):
        self.urls = urls

    def http_open(self, req):
        url = req.get_full_url()
        try:
            content = self.urls[url]
        except KeyError:
            resp = urllib2.addinfourl(StringIO(""), None, url)
            resp.code = 404
            resp.msg = "OK"
        else:
            resp = urllib2.addinfourl(StringIO(content), None, url)
            resp.code = 200
            resp.msg = "OK"
        return resp


class TestUrlContents(TempEnvironmentHelper):
    """Test bundles containing a URL.
    """

    def setup(self):
        TempEnvironmentHelper.setup(self)
        mock_opener = urllib2.build_opener(MockHTTPHandler({
            'http://foo': 'function() {}'}))
        urllib2.install_opener(mock_opener)

    def test_valid_url(self):
        self.mkbundle('http://foo', output='out').build()
        assert self.get('out') == 'function() {}'

    def test_invalid_url(self):
        """If a bundle contains an invalid url, building will raise an error.
        """
        assert_raises(BuildError,
                      self.mkbundle('http://bar', output='out').build)

    def test_autorebuild_updaters(self):
        # Make sure the timestamp updater can deal with bundles that
        # contain urls. We need to make sure the output file already
        # exists to test this or the updater may simply decide not to
        # run at all.
        self.create_files({'out': 'foo'})
        bundle = self.mkbundle('http://foo', output='out')
        TimestampUpdater().needs_rebuild(bundle, bundle.env)


class TestNormalizeSourcePath(TempEnvironmentHelper):
    """The Environment class allows overriding a
    _normalize_source_path() method, which can be used to
    support some simple filesystem virtualization, and other
    hackaries.
    """

    def test(self):
        """Test the method is properly used in the build process.
        """
        class MyEnv(self.env.__class__):
            def _normalize_source_path(self, path):
                return self.abspath("foo")
        self.env.__class__ = MyEnv
        self.create_files({'foo': 'foo'})
        self.mkbundle('bar', output='out').build()
        assert self.get('out') == 'foo'

    def test_non_string(self):
        """Non-String values can be passed to the bundle, without
        breaking anything (as long as they are resolved to strings
        by _normalize_source_path).

        See https://github.com/miracle2k/webassets/issues/71
        """
        class MyEnv(self.env.__class__):
            def _normalize_source_path(self, path):
                return self.abspath(".".join(path))
            def absurl(self, url):
                return url[0]
        self.env.__class__ = MyEnv
        self.create_files({'foo.css': 'foo'})
        bundle = self.mkbundle(('foo', 'css'), output='out')

        # Urls
        bundle.urls()
        assert self.get('out') == 'foo'

        # Building
        bundle.build(force=True)
        assert self.get('out') == 'foo'

        # Urls in debug mode
        self.env.debug = True
        urls = bundle.urls()
        assert len(urls) == 1
        assert 'foo' in urls[0]

    def test_depends(self):
        """The bundle dependencies also go through
        normalization.
        """
        class MyEnv(self.env.__class__):
            def _normalize_source_path(self, path):
                return self.abspath(path[::-1])
        self.env.__class__ = MyEnv
        self.create_files(['foo', 'dep', 'out'])
        b = self.mkbundle('oof', depends=('ped',), output='out')

        now = self.setmtime('foo', 'dep', 'out')
        # At this point, no rebuild is required
        assert self.m.updater.needs_rebuild(b, self.m) == False
        # But it is if we update the dependency
        now = self.setmtime('dep', mtime=now+10)
        assert self.m.updater.needs_rebuild(b, self.m) == SKIP_CACHE<|MERGE_RESOLUTION|>--- conflicted
+++ resolved
@@ -172,6 +172,7 @@
             # "always" needs to be migrated manually
             assert_raises(DeprecationWarning, setattr, self.m, 'updater', 'always')
 
+
 class TestBuild(TempEnvironmentHelper):
     """Test building various bundle structures, in various debug modes,
     in various different circumstances. Generally all things "building"
@@ -506,22 +507,14 @@
         assert self.get('out') == 'A'
 
     def test_no_autocreate(self):
-<<<<<<< HEAD
-        """If auto_build is disabled, then the initial build of a
-        previously non-existent output file will not happen either.
+        """If auto_build is disabled, and a build is not forced, then the
+        initial build of a previously non-existent output file will not
+        happen either.
+
+        Note: This used to raise an exception, no it is simply a noop.
         """
         self.m.auto_build = False
-        assert_raises(BuildError, self.mkbundle('in1', output='out').build)
-=======
-        """If no updater is given, and a build is not forced, then the
-        initial build if a previously non-existent output file will not
-        happen either.
-
-        Note: This used to raise an exception, no it is simply a noop.
-        """
-        self.m.updater = False
         assert self.mkbundle('in1', output='out').build(force=False) == [False]
->>>>>>> 0fa0e991
         # However, it works fine if force is used
         self.mkbundle('in1', output='out').build(force=True)
         assert self.get('out') == 'A'
@@ -531,7 +524,7 @@
         was only given via an argument to build(), rather than at Bundle
         __init__ time.
         """
-        self.m.updater = False
+        self.m.auto_build = False
         assert Bundle('in1', output='out').build(force=False, env=self.m) == [False]
 
     def test_no_updater(self):
@@ -548,11 +541,7 @@
         """If no updater is configured, then bundle.build() will
         assume force=False by default.
         """
-<<<<<<< HEAD
         self.m.auto_build = False
-        assert_raises(BuildError, Bundle('in1', output='out').build, env=self.m)
-=======
-        self.env.updater = False
         self.env.debug = False
         self.env.expire = False # can't use this if there is no output file
 
@@ -569,7 +558,6 @@
 
     # test that with no updater, force defaults to true
     # that with calling urls() with no updater will not cause a build
->>>>>>> 0fa0e991
 
     def test_updater_says_no(self):
         """If the updater says 'no change', then we never do a build.
@@ -661,12 +649,6 @@
         the cache, where we really need to do a refresh, because,
         for example, an included file has changed.
         """
-<<<<<<< HEAD
-        def depends_fake(in_, out):
-            out.write(self.get('d.sass'))
-
-        self.m.versioner.updater = TimestampUpdater()
-=======
         # Run once with the rebuild using force=False
         yield self._dependency_refresh_with_cache, False
         # [Regression] And once using force=True (used to be a bug
@@ -680,8 +662,7 @@
         DEPENDENCY_SUB = 'dependency_sub.sass'
 
         # Init a environment with a cache
-        self.m.updater = 'timestamp'
->>>>>>> 0fa0e991
+        self.m.versioner.updater = TimestampUpdater()
         self.m.cache = MemoryCache(100)
         self.create_files({
             DEPENDENCY: '-main',
