--- conflicted
+++ resolved
@@ -2,12 +2,8 @@
 from nose.tools import assert_raises
 import textwrap
 from StringIO import StringIO
-<<<<<<< HEAD
 from test.test_support import check_warnings
-from webassets.loaders import YAMLLoader, LoaderError
-=======
 from webassets.loaders import PythonLoader, YAMLLoader, LoaderError
->>>>>>> fa6489e5
 from nose import SkipTest
 
 
