--- conflicted
+++ resolved
@@ -66,11 +66,7 @@
         # Test the timestamp updater with cache disabled, so that the
         # BundleDefUpdater() base class won't interfere.
         self.m.cache = False
-<<<<<<< HEAD
         self.m.versioner.updater = self.updater = TimestampUpdater()
-=======
-        self.m.updater = TimestampUpdater()
->>>>>>> b76435fa
 
     def test_default(self):
         bundle = self.mkbundle('in', output='out')
@@ -133,13 +129,8 @@
         assert self.updater.needs_rebuild(bundle, self.m) == False
 
         # Touch the dependency file - now a rebuild is required
-<<<<<<< HEAD
         now = self.setmtime('d.sass', mtime=now+100)
-        assert self.updater.needs_rebuild(bundle, self.m) == True
-=======
-        os.utime(self.path('d.sass'), (now, now+100))
-        assert self.m.updater.needs_rebuild(bundle, self.m) == SKIP_CACHE
->>>>>>> b76435fa
+        assert self.updater.needs_rebuild(bundle, self.m) == SKIP_CACHE
 
         # Finally, counter-check that our previous check for the
         # internal attribute was valid.
@@ -155,5 +146,5 @@
         self.setmtime('in', mtime=now-100)
         self.setmtime('dependency', mtime=now+100)
 
-        print self.m.updater.needs_rebuild(bundle, self.m)
-        assert self.m.updater.needs_rebuild(bundle, self.m) == SKIP_CACHE+        print self.updater.needs_rebuild(bundle, self.m)
+        assert self.updater.needs_rebuild(bundle, self.m) == SKIP_CACHE