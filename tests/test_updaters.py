import os
from nose.tools import assert_raises
from webassets import Environment, Bundle
from webassets.exceptions import BundleError
from webassets.updater import TimestampUpdater, BundleDefUpdater, SKIP_CACHE
from webassets.cache import MemoryCache
from helpers import TempEnvironmentHelper


class TestBundleDefBaseUpdater:
    """Test the updater which caches bundle definitions to determine
    changes.
    """

    def setup(self):
        self.env = Environment(None, None)  # we won't create files
        self.env.cache = MemoryCache(capacity=100)
        self.bundle = Bundle(output="target")
        self.updater = BundleDefUpdater()

    def test_no_rebuild_required(self):
        # Fake an initial build
        self.updater.build_done(self.bundle, self.env)
        # without any changes, no rebuild is required
        assert self.updater.needs_rebuild(self.bundle, self.env) == False

        # Build of another bundle won't change that, i.e. we use the
        # correct caching key for each bundle.
        bundle2 = Bundle(output="target2")
        self.updater.build_done(bundle2, self.env)
        assert self.updater.needs_rebuild(self.bundle, self.env) == False

    def test_filters_changed(self):
        self.updater.build_done(self.bundle, self.env)
        self.bundle.filters += ('jsmin',)
        assert self.updater.needs_rebuild(self.bundle, self.env) == True

    def test_contents_changed(self):
        self.updater.build_done(self.bundle, self.env)
        self.bundle.contents += ('foo.css',)
        assert self.updater.needs_rebuild(self.bundle, self.env) == True

    def test_debug_changed(self):
        self.updater.build_done(self.bundle, self.env)
        self.bundle.debug = not self.bundle.debug
        assert self.updater.needs_rebuild(self.bundle, self.env) == True

    def test_depends_changed(self):
        # Changing the depends attribute of a bundle will NOT cause
        # a rebuild. This is a close call, and might just as well work
        # differently. I decided that the purity of the Bundle.__hash__
        # implementation in not including anything that isn't affecting
        # to the final output bytes was more important. If the user
        # is changing depends than after the next rebuild that change
        # will be effective anyway.
        self.updater.build_done(self.bundle, self.env)
        self.bundle.depends += ['foo']
        assert self.updater.needs_rebuild(self.bundle, self.env) == False


class TestTimestampUpdater(TempEnvironmentHelper):

    default_files = {'in': '', 'out': ''}

    def setup(self):
        TempEnvironmentHelper.setup(self)

        # Test the timestamp updater with cache disabled, so that the
        # BundleDefUpdater() base class won't interfere.
        self.m.cache = False
        self.m.versioner.updater = self.updater = TimestampUpdater()

    def test_timestamp_behavior(self):
        bundle = self.mkbundle('in', output='out')

        # Set both times to the same timestamp
        now = self.setmtime('in', 'out')
        assert self.updater.needs_rebuild(bundle, self.m) == False

        # Make in file older than out file
        os.utime(self.path('in'), (now, now-100))
        os.utime(self.path('out'), (now, now))
        assert self.updater.needs_rebuild(bundle, self.m) == False

        # Make in file newer than out file
        os.utime(self.path('in'), (now, now))
        os.utime(self.path('out'), (now, now-100))
        assert self.updater.needs_rebuild(bundle, self.m) == True

    def test_source_file_deleted(self):
        """If a source file is deleted, rather than raising an error
        when failing to check it's timestamp, we ask for a rebuild.

        The reason is that when a wildcard is used to build the list of
        source files, this is the behavior we want: At the time of the
        update check, we are presumably using a cached version of the
        bundle contents. For the rebuild, the contents are refreshed.

        So if the file that is missing was included via a wildcard, the
        rebuild will go through, without the file. If a file is gone
        missing that he user specifically added to the bundle, then the
        build process is going to raise the error (this is tested
        separately).
        """
        self.create_files({'1.css': '', '2.css': ''})
        bundle = self.mkbundle('in', '*.css', output='out')

        # Set all mtimes to the same timestamp
        self.setmtime('in', 'out', '1.css', '2.css')
        assert self.updater.needs_rebuild(bundle, self.m) == False

        # Delete a wildcarded file
        os.unlink(self.path('1.css'))
        assert self.updater.needs_rebuild(bundle, self.m) == True

    def test_bundle_definition_change(self):
        """Test that the timestamp updater uses the base class
        functionality of determining a bundle definition change as
        well.
        """
        self.m.cache = MemoryCache(capacity=100)
        bundle = self.mkbundle('in', output='out')

        # Fake an initial build
        self.updater.build_done(bundle, self.m)

        # Make in file older than out file
        now = self.setmtime('out')
        self.setmtime('in', mtime=now-100)
        assert self.updater.needs_rebuild(bundle, self.m) == False

        # Change the bundle definition
        bundle.filters = 'jsmin'

        # Timestamp updater will says we need to rebuild.
        assert self.updater.needs_rebuild(bundle, self.m) == True
        self.updater.build_done(bundle, self.m)

    def test_depends(self):
        """Test the timestamp updater properly considers additional
        bundle dependencies.
        """
        self.create_files({'d.sass': '', 'd.other': ''})
        bundle = self.mkbundle('in', output='out', depends=('*.sass',))

        # First, ensure that the dependency definition is not
        # unglobbed until we actually need to do it.
        internal_attr = '_resolved_depends'
        assert not getattr(bundle, internal_attr, None)

        # Make all files older than the output
        now = self.setmtime('out')
        self.setmtime('in', 'd.sass', 'd.other', mtime=now-100)
        assert self.updater.needs_rebuild(bundle, self.m) == False

        # Touch the file that is supposed to be unrelated
        now = self.setmtime('d.other', mtime=now+100)
        assert self.updater.needs_rebuild(bundle, self.m) == False

        # Touch the dependency file - now a rebuild is required
        now = self.setmtime('d.sass', mtime=now+100)
        assert self.updater.needs_rebuild(bundle, self.m) == SKIP_CACHE

        # Finally, counter-check that our previous check for the
        # internal attribute was valid.
        assert hasattr(bundle, internal_attr)

    def test_depends_nested(self):
        """Test the dependencies of a nested bundle are checked too.
        """
        self.create_files({'dependency': ''})
        bundle = self.mkbundle('in', Bundle('in', depends='dependency'),
                               output='out', )
        now = self.setmtime('out')
        self.setmtime('in', mtime=now-100)
        self.setmtime('dependency', mtime=now+100)

        assert self.updater.needs_rebuild(bundle, self.m) == SKIP_CACHE

    def test_wildcard_dependency_deleted(self):
        """If a dependency is deleted, a rebuild is always
        required.

        [Regression] This used to raise an error.
        """
        self.create_files({'1.sass': '', '2.sass': ''})
        bundle = self.mkbundle('in', output='out', depends=('*.sass',))

        # Set mtimes so that no update is required
        self.setmtime('1.sass', '2.sass', 'in', 'out')
        assert self.updater.needs_rebuild(bundle, self.m) == False

        # Delete a dependency
        os.unlink(self.path('1.sass'))
        # Now we need to update
        assert self.updater.needs_rebuild(bundle, self.m) == SKIP_CACHE

    def test_static_dependency_missing(self):
        """If a statically referenced dependency does not exist,
        an error is raised.
        """
        bundle = self.mkbundle('in', output='out', depends=('file',))
<<<<<<< HEAD
        assert_raises(BundleError, self.updater.needs_rebuild, bundle, self.m)
=======
        assert_raises(BundleError, self.m.updater.needs_rebuild, bundle, self.m)

    def test_changed_file_after_nested_bundle(self):
        """[Regression] Regression-test for a particular bug where the
        changed file was listed after a nested bundle and the change
        was not picked up.
        """
        self.m.updater = 'timestamp'
        self.m.cache = False
        self.create_files(['nested', 'main', 'out'])
        b = self.mkbundle(Bundle('nested'), 'main', output='out')

        # Set timestamps
        now = self.setmtime('out')
        self.setmtime('nested', mtime=now-100)  # unchanged
        self.setmtime('main', mtime=now+100)  # changed

        # At this point, a rebuild is required.
        assert self.m.updater.needs_rebuild(b, self.m) == True
>>>>>>> 1ebcdc52
<|MERGE_RESOLUTION|>--- conflicted
+++ resolved
@@ -200,10 +200,7 @@
         an error is raised.
         """
         bundle = self.mkbundle('in', output='out', depends=('file',))
-<<<<<<< HEAD
         assert_raises(BundleError, self.updater.needs_rebuild, bundle, self.m)
-=======
-        assert_raises(BundleError, self.m.updater.needs_rebuild, bundle, self.m)
 
     def test_changed_file_after_nested_bundle(self):
         """[Regression] Regression-test for a particular bug where the
@@ -221,5 +218,4 @@
         self.setmtime('main', mtime=now+100)  # changed
 
         # At this point, a rebuild is required.
-        assert self.m.updater.needs_rebuild(b, self.m) == True
->>>>>>> 1ebcdc52
+        assert self.m.updater.needs_rebuild(b, self.m) == True