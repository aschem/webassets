--- conflicted
+++ resolved
@@ -1,13 +1,9 @@
-<<<<<<< HEAD
-0.3 (unreleased)
-=======
-0.x
+0.4
 	- Renamed project to ``webassets``, no longer Django specific;
 	  instead, the Django app is an optional addon.
 
 
-0.3
->>>>>>> 97428f9d
+0.3 (unreleased)
 	- Fixed: YUI filter JAVA_HOME handling (Ian Langworth,
 	  Asheesh Laroia).
 	- 1.2 compatibility.
